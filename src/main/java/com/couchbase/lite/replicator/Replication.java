package com.couchbase.lite.replicator;

import com.couchbase.lite.AsyncTask;
import com.couchbase.lite.CouchbaseLiteException;
import com.couchbase.lite.Database;
import com.couchbase.lite.Manager;
import com.couchbase.lite.Misc;
import com.couchbase.lite.NetworkReachabilityListener;
import com.couchbase.lite.RevisionList;
import com.couchbase.lite.Status;
import com.couchbase.lite.auth.Authenticator;
import com.couchbase.lite.auth.AuthenticatorImpl;
import com.couchbase.lite.auth.Authorizer;
import com.couchbase.lite.auth.FacebookAuthorizer;
import com.couchbase.lite.auth.PersonaAuthorizer;
import com.couchbase.lite.internal.InterfaceAudience;
import com.couchbase.lite.internal.RevisionInternal;
import com.couchbase.lite.support.BatchProcessor;
import com.couchbase.lite.support.Batcher;
import com.couchbase.lite.support.CouchbaseLiteHttpClientFactory;
import com.couchbase.lite.support.HttpClientFactory;
import com.couchbase.lite.support.PersistentCookieStore;
import com.couchbase.lite.support.RemoteMultipartDownloaderRequest;
import com.couchbase.lite.support.RemoteMultipartRequest;
import com.couchbase.lite.support.RemoteRequest;
import com.couchbase.lite.support.RemoteRequestCompletionBlock;
import com.couchbase.lite.util.CollectionUtils;
import com.couchbase.lite.util.Log;
import com.couchbase.lite.util.TextUtils;
import com.couchbase.lite.util.URIUtils;

import org.apache.http.Header;
import org.apache.http.HttpResponse;
import org.apache.http.client.CookieStore;
import org.apache.http.client.HttpResponseException;
import org.apache.http.cookie.Cookie;
import org.apache.http.entity.mime.MultipartEntity;
import org.apache.http.impl.cookie.BasicClientCookie2;

import java.io.IOException;
import java.net.MalformedURLException;
import java.net.URI;
import java.net.URL;
import java.util.ArrayList;
import java.util.Arrays;
import java.util.Collections;
import java.util.Date;
import java.util.HashMap;
import java.util.List;
import java.util.Map;
import java.util.TreeMap;
import java.util.concurrent.ConcurrentHashMap;
import java.util.concurrent.CopyOnWriteArrayList;
import java.util.concurrent.ExecutorService;
import java.util.concurrent.Executors;
import java.util.concurrent.Future;
import java.util.concurrent.ScheduledExecutorService;
import java.util.concurrent.ScheduledFuture;
import java.util.concurrent.TimeUnit;
import java.util.concurrent.atomic.AtomicInteger;

/**
 * A Couchbase Lite pull or push Replication between a local and a remote Database.
 */
public abstract class Replication implements NetworkReachabilityListener {

    private static int lastSessionID = 0;

    protected boolean continuous;
    protected String filterName;
    protected ScheduledExecutorService workExecutor;
    protected Database db;
    protected URL remote;
    protected String lastSequence;
    protected boolean lastSequenceChanged;
    protected Map<String, Object> remoteCheckpoint;
    protected boolean savingCheckpoint;
    protected boolean overdueForSave;
    protected boolean running;
    protected boolean active;
    protected Throwable error;
    protected String sessionID;
    protected Batcher<RevisionInternal> batcher;
    protected int asyncTaskCount;
    protected AtomicInteger completedChangesCount;
    private AtomicInteger changesCount;
    protected boolean online;
    protected HttpClientFactory clientFactory;
    private final List<ChangeListener> changeListeners;
    protected List<String> documentIDs;

    protected Map<String, Object> filterParams;
    protected ExecutorService remoteRequestExecutor;
    protected Authenticator authenticator;
    private ReplicationStatus status = ReplicationStatus.REPLICATION_STOPPED;
    protected Map<String, Object> requestHeaders;
    private int revisionsFailed;
    private ScheduledFuture retryIfReadyFuture;
    private final Map<RemoteRequest, Future> requests;
    private String serverType;
    private String remoteCheckpointDocID;

    private CollectionUtils.Functor<Map<String,Object>,Map<String,Object>> propertiesTransformationBlock;

    protected CollectionUtils.Functor<RevisionInternal,RevisionInternal> revisionBodyTransformationBlock;

    protected static final int PROCESSOR_DELAY = 500;
    protected static final int INBOX_CAPACITY = 100;
    protected static final int RETRY_DELAY = 60;
    protected static final int EXECUTOR_THREAD_POOL_SIZE = 5;


    /**
     * @exclude
     */
    public static final String BY_CHANNEL_FILTER_NAME = "sync_gateway/bychannel";

    /**
     * @exclude
     */
    public static final String CHANNELS_QUERY_PARAM = "channels";

    /**
     * @exclude
     */
    public static final String REPLICATOR_DATABASE_NAME = "_replicator";

    /**
     * Options for what metadata to include in document bodies
     */
    public enum ReplicationStatus {
        /** The replication is finished or hit a fatal error. */
        REPLICATION_STOPPED,
        /** The remote host is currently unreachable. */
        REPLICATION_OFFLINE,
        /** Continuous replication is caught up and waiting for more changes.*/
        REPLICATION_IDLE,
        /** The replication is actively transferring data. */
        REPLICATION_ACTIVE
    }


    /**
     * Private Constructor
     * @exclude
     */
    @InterfaceAudience.Private
    /* package */ Replication(Database db, URL remote, boolean continuous, ScheduledExecutorService workExecutor) {
        this(db, remote, continuous, null, workExecutor);
    }

    /**
     * Private Constructor
     * @exclude
     */
    @InterfaceAudience.Private
    /* package */ Replication(Database db, URL remote, boolean continuous, HttpClientFactory clientFactory, ScheduledExecutorService workExecutor) {

        this.db = db;
        this.continuous = continuous;
        this.workExecutor = workExecutor;
        this.remote = remote;
        this.remoteRequestExecutor = Executors.newFixedThreadPool(EXECUTOR_THREAD_POOL_SIZE);
        this.changeListeners = new CopyOnWriteArrayList<ChangeListener>();
        this.online = true;
        this.requestHeaders = new HashMap<String, Object>();
        this.requests = new ConcurrentHashMap<RemoteRequest, Future>();

        this.completedChangesCount = new AtomicInteger(0);
        this.changesCount = new AtomicInteger(0);

        if (remote.getQuery() != null && !remote.getQuery().isEmpty()) {

            URI uri = URI.create(remote.toExternalForm());

            String personaAssertion = URIUtils.getQueryParameter(uri, PersonaAuthorizer.QUERY_PARAMETER);
            if (personaAssertion != null && !personaAssertion.isEmpty()) {
                String email = PersonaAuthorizer.registerAssertion(personaAssertion);
                PersonaAuthorizer authorizer = new PersonaAuthorizer(email);
                setAuthenticator(authorizer);
            }

            String facebookAccessToken = URIUtils.getQueryParameter(uri, FacebookAuthorizer.QUERY_PARAMETER);
            if (facebookAccessToken != null && !facebookAccessToken.isEmpty()) {
                String email = URIUtils.getQueryParameter(uri, FacebookAuthorizer.QUERY_PARAMETER_EMAIL);
                FacebookAuthorizer authorizer = new FacebookAuthorizer(email);
                URL remoteWithQueryRemoved = null;
                try {
                    remoteWithQueryRemoved = new URL(remote.getProtocol(), remote.getHost(), remote.getPort(), remote.getPath());
                } catch (MalformedURLException e) {
                    throw new IllegalArgumentException(e);
                }
                authorizer.registerAccessToken(facebookAccessToken, email, remoteWithQueryRemoved.toExternalForm());
                setAuthenticator(authorizer);
            }

            // we need to remove the query from the URL, since it will cause problems when
            // communicating with sync gw / couchdb
            try {
                this.remote = new URL(remote.getProtocol(), remote.getHost(), remote.getPort(), remote.getPath());
            } catch (MalformedURLException e) {
                throw new IllegalArgumentException(e);
            }

        }

        batcher = new Batcher<RevisionInternal>(workExecutor, INBOX_CAPACITY, PROCESSOR_DELAY, new BatchProcessor<RevisionInternal>() {
            @Override
            public void process(List<RevisionInternal> inbox) {

                try {
                    Log.v(Log.TAG_SYNC, "*** %s: BEGIN processInbox (%d sequences)", this, inbox.size());
                    processInbox(new RevisionList(inbox));
                    Log.v(Log.TAG_SYNC, "*** %s: END processInbox (lastSequence=%s)", this, lastSequence);
                    Log.v(Log.TAG_SYNC, "%s: batcher calling updateActive()", this);
                    updateActive();
                } catch (Exception e) {
                   Log.e(Log.TAG_SYNC,"ERROR: processInbox failed: ",e);
                    throw new RuntimeException(e);
                }
            }
        });

        setClientFactory(clientFactory);

    }

    /**
     * Set the HTTP client factory if one was passed in, or use the default
     * set in the manager if available.
     * @param clientFactory
     */
    @InterfaceAudience.Private
    protected void setClientFactory(HttpClientFactory clientFactory) {
        Manager manager = null;
        if (this.db != null) {
            manager = this.db.getManager();
        }
        HttpClientFactory managerClientFactory = null;
        if (manager != null) {
            managerClientFactory = manager.getDefaultHttpClientFactory();
        }
        if (clientFactory != null) {
            this.clientFactory = clientFactory;
        } else {
            if (managerClientFactory != null) {
                this.clientFactory = managerClientFactory;
            } else {
                PersistentCookieStore cookieStore = db.getPersistentCookieStore();
                this.clientFactory = new CouchbaseLiteHttpClientFactory(cookieStore);
            }
        }
    }


    /**
     * Get the local database which is the source or target of this replication
     */
    @InterfaceAudience.Public
    public Database getLocalDatabase() {
        return db;
    }

    /**
     * Get the remote URL which is the source or target of this replication
     */
    @InterfaceAudience.Public
    public URL getRemoteUrl() {
        return remote;
    }

    /**
     * Is this a pull replication?  (Eg, it pulls data from Sync Gateway -> Device running CBL?)
     */
    @InterfaceAudience.Public
    public abstract boolean isPull();


    /**
     * Should the target database be created if it doesn't already exist? (Defaults to NO).
     */
    @InterfaceAudience.Public
    public abstract boolean shouldCreateTarget();

    /**
     * Set whether the target database be created if it doesn't already exist?
     */
    @InterfaceAudience.Public
    public abstract void setCreateTarget(boolean createTarget);

    /**
     * Should the replication operate continuously, copying changes as soon as the
     * source database is modified? (Defaults to NO).
     */
    @InterfaceAudience.Public
    public boolean isContinuous() {
        return continuous;
    }

    /**
     * Set whether the replication should operate continuously.
     */
    @InterfaceAudience.Public
    public void setContinuous(boolean continuous) {
        if (!isRunning()) {
            this.continuous = continuous;
        }
    }

    /**
     * Name of an optional filter function to run on the source server. Only documents for
     * which the function returns true are replicated.
     *
     * For a pull replication, the name looks like "designdocname/filtername".
     * For a push replication, use the name under which you registered the filter with the Database.
     */
    @InterfaceAudience.Public
    public String getFilter() {
        return filterName;
    }

    /**
     * Set the filter to be used by this replication
     */
    @InterfaceAudience.Public
    public void setFilter(String filterName) {
        this.filterName = filterName;
    }

    /**
     * Parameters to pass to the filter function.  Should map strings to strings.
     */
    @InterfaceAudience.Public
    public Map<String, Object> getFilterParams() {
        return filterParams;
    }

    /**
     * Set parameters to pass to the filter function.
     */
    @InterfaceAudience.Public
    public void setFilterParams(Map<String, Object> filterParams) {
        this.filterParams = filterParams;
    }

    /**
     * List of Sync Gateway channel names to filter by; a nil value means no filtering, i.e. all
     * available channels will be synced.  Only valid for pull replications whose source database
     * is on a Couchbase Sync Gateway server.  (This is a convenience that just reads or
     * changes the values of .filter and .query_params.)
     */
    @InterfaceAudience.Public
    public List<String> getChannels() {
        if (filterParams == null || filterParams.isEmpty()) {
            return new ArrayList<String>();
        }
        String params = (String) filterParams.get(CHANNELS_QUERY_PARAM);
        if (!isPull() || getFilter() == null || !getFilter().equals(BY_CHANNEL_FILTER_NAME) || params == null || params.isEmpty()) {
            return new ArrayList<String>();
        }
        String[] paramsArray = params.split(",");
        return new ArrayList<String>(Arrays.asList(paramsArray));
    }

    /**
     * Set the list of Sync Gateway channel names
     */
    @InterfaceAudience.Public
    public void setChannels(List<String> channels) {
        if (channels != null && !channels.isEmpty()) {
            if (!isPull()) {
                Log.w(Log.TAG_SYNC, "filterChannels can only be set in pull replications");
                return;
            }
            setFilter(BY_CHANNEL_FILTER_NAME);
            Map<String, Object> filterParams = new HashMap<String, Object>();
            filterParams.put(CHANNELS_QUERY_PARAM, TextUtils.join(",", channels));
            setFilterParams(filterParams);
        } else if (getFilter().equals(BY_CHANNEL_FILTER_NAME)) {
            setFilter(null);
            setFilterParams(null);
        }
    }

    /**
     * Extra HTTP headers to send in all requests to the remote server.
     * Should map strings (header names) to strings.
     */
    @InterfaceAudience.Public
    public Map<String, Object> getHeaders() {
        return requestHeaders;
    }

    /**
     * Set Extra HTTP headers to be sent in all requests to the remote server.
     */
    @InterfaceAudience.Public
    public void setHeaders(Map<String, Object> requestHeadersParam) {
        if (requestHeadersParam != null && !requestHeaders.equals(requestHeadersParam)) {
            requestHeaders = requestHeadersParam;
        }
    }

    /**
     * Gets the documents to specify as part of the replication.
     */
    @InterfaceAudience.Public
    public List<String> getDocIds() {
        return documentIDs;
    }

    /**
     * Sets the documents to specify as part of the replication.
     */
    @InterfaceAudience.Public
    public void setDocIds(List<String> docIds) {
        documentIDs = docIds;
    }

    /**
     * The replication's current state, one of {stopped, offline, idle, active}.
     */
    @InterfaceAudience.Public
    public ReplicationStatus getStatus() {
        return status;
    }

    /**
     * The number of completed changes processed, if the task is active, else 0 (observable).
     */
    @InterfaceAudience.Public
    public int getCompletedChangesCount() {
        return completedChangesCount.get();
    }

    /**
     * The total number of changes to be processed, if the task is active, else 0 (observable).
     */
    @InterfaceAudience.Public
    public int getChangesCount() {
        return changesCount.get();
    }

    /**
     * True while the replication is running, False if it's stopped.
     * Note that a continuous replication never actually stops; it only goes idle waiting for new
     * data to appear.
     */
    @InterfaceAudience.Public
    public boolean isRunning() {
        return running;
    }

    /**
     * The error status of the replication, or null if there have not been any errors since
     * it started.
     */
    @InterfaceAudience.Public
    public Throwable getLastError() {
        return error;
    }

    /**
     * Starts the replication, asynchronously.
     */
    @InterfaceAudience.Public
    public void start() {

        if (!db.isOpen()) { // Race condition: db closed before replication starts
            Log.w(Log.TAG_SYNC, "Not starting replication because db.isOpen() returned false.");
            return;
        }

        if (running) {
            return;
        }

        db.addReplication(this);
        db.addActiveReplication(this);

        final CollectionUtils.Functor<Map<String,Object>,Map<String,Object>> xformer = propertiesTransformationBlock;
        if (xformer != null) {
            revisionBodyTransformationBlock = new CollectionUtils.Functor<RevisionInternal, RevisionInternal>() {
                @Override
                public RevisionInternal invoke(RevisionInternal rev) {
                    Map<String,Object> properties = rev.getProperties();
                    Map<String, Object> xformedProperties = xformer.invoke(properties);
                    if (xformedProperties == null) {
                        rev = null;
                    } else if (xformedProperties != properties) {
                        assert(xformedProperties != null);
                        assert(xformedProperties.get("_id").equals(properties.get("_id")));
                        assert(xformedProperties.get("_rev").equals(properties.get("_rev")));
                        RevisionInternal nuRev = new RevisionInternal(rev.getProperties(), db);
                        nuRev.setProperties(xformedProperties);
                        rev = nuRev;
                    }
                    return rev;
                }
            };
        }


        this.sessionID = String.format("repl%03d", ++lastSessionID);
        Log.v(Log.TAG_SYNC, "%s: STARTING ...", this);
        running = true;
        lastSequence = null;

        checkSession();

        db.getManager().getContext().getNetworkReachabilityManager().addNetworkReachabilityListener(this);

    }

    /**
     * Stops replication, asynchronously.
     */
    @InterfaceAudience.Public
    public void stop() {
        if (!running) {
            return;
        }
        Log.v(Log.TAG_SYNC, "%s: STOPPING...", this);
        batcher.clear();  // no sense processing any pending changes
        continuous = false;
        stopRemoteRequests();
        cancelPendingRetryIfReady();
        if (db != null) {
            db.forgetReplication(this);
        } else {
            Log.w(Log.TAG_SYNC, "%s: not calling db.forgetReplication(), since db is null", this);
        }
        if (running && asyncTaskCount <= 0) {
            Log.v(Log.TAG_SYNC, "%s: calling stopped()", this);
            stopped();
        } else {
            Log.v(Log.TAG_SYNC, "%s: not calling stopped().  running: %s asyncTaskCount: %d", this, running, asyncTaskCount);
        }
    }

    /**
     * Restarts a completed or failed replication.
     */
    @InterfaceAudience.Public
    public void restart() {
        // TODO: add the "started" flag and check it here
        stop();
        start();
    }

    /**
     * Adds a change delegate that will be called whenever the Replication changes.
     */
    @InterfaceAudience.Public
    public void addChangeListener(ChangeListener changeListener) {
        changeListeners.add(changeListener);
    }

    /**
     * Return a string representation of this replication.
     *
     * The credentials will be masked in order to avoid passwords leaking into logs.
     */
    @Override
    @InterfaceAudience.Public
    public String toString() {
        String maskedRemoteWithoutCredentials = (remote != null ? remote.toExternalForm() : "");
        maskedRemoteWithoutCredentials = maskedRemoteWithoutCredentials.replaceAll("://.*:.*@", "://---:---@");
        String name = getClass().getSimpleName() + "@" + Integer.toHexString(hashCode()) + "[" + maskedRemoteWithoutCredentials + "]";
        return name;
    }


    /**
     * Sets an HTTP cookie for the Replication.
     *
     * @param name The name of the cookie.
     * @param value The value of the cookie.
     * @param path The path attribute of the cookie.  If null or empty, will use remote.getPath()
     * @param maxAge The maxAge, in milliseconds, that this cookie should be valid for.
     * @param secure Whether the cookie should only be sent using a secure protocol (e.g. HTTPS).
     * @param httpOnly (ignored) Whether the cookie should only be used when transmitting HTTP, or HTTPS, requests thus restricting access from other, non-HTTP APIs.
     */
    @InterfaceAudience.Public
    public void setCookie(String name, String value, String path, long maxAge, boolean secure, boolean httpOnly) {
        Date now = new Date();
        Date expirationDate = new Date(now.getTime() + maxAge);
        setCookie(name, value, path, expirationDate, secure, httpOnly);
    }

    /**
     * Sets an HTTP cookie for the Replication.
     *
     * @param name The name of the cookie.
     * @param value The value of the cookie.
     * @param path The path attribute of the cookie.  If null or empty, will use remote.getPath()
     * @param expirationDate The expiration date of the cookie.
     * @param secure Whether the cookie should only be sent using a secure protocol (e.g. HTTPS).
     * @param httpOnly (ignored) Whether the cookie should only be used when transmitting HTTP, or HTTPS, requests thus restricting access from other, non-HTTP APIs.
     */
    @InterfaceAudience.Public
    public void setCookie(String name, String value, String path, Date expirationDate, boolean secure, boolean httpOnly) {
        if (remote == null) {
            throw new IllegalStateException("Cannot setCookie since remote == null");
        }
        BasicClientCookie2 cookie = new BasicClientCookie2(name, value);
        cookie.setDomain(remote.getHost());
        if (path != null && path.length() > 0) {
            cookie.setPath(path);
        } else {
            cookie.setPath(remote.getPath());
        }

        cookie.setExpiryDate(expirationDate);
        cookie.setSecure(secure);
        List<Cookie> cookies = Arrays.asList((Cookie)cookie);
        this.clientFactory.addCookies(cookies);

    }

    /**
     * Deletes an HTTP cookie for the Replication.
     *
     * @param name The name of the cookie.
     */
    @InterfaceAudience.Public
    public void deleteCookie(String name) {
        this.clientFactory.deleteCookie(name);
    }


    /**
     * The type of event raised by a Replication when any of the following
     * properties change: mode, running, error, completed, total.
     */
    @InterfaceAudience.Public
    public static class ChangeEvent {

        private Replication source;

        public ChangeEvent(Replication source) {
            this.source = source;
        }

        public Replication getSource() {
            return source;
        }

    }

    /**
     * A delegate that can be used to listen for Replication changes.
     */
    @InterfaceAudience.Public
    public static interface ChangeListener {
        public void changed(ChangeEvent event);
    }

    /**
     * Removes the specified delegate as a listener for the Replication change event.
     */
    @InterfaceAudience.Public
    public void removeChangeListener(ChangeListener changeListener) {
        changeListeners.remove(changeListener);
    }

    /**
     * Set the Authenticator used for authenticating with the Sync Gateway
     */
    @InterfaceAudience.Public
    public void setAuthenticator(Authenticator authenticator) {
        this.authenticator = authenticator;
    }

    /**
     * Get the Authenticator used for authenticating with the Sync Gateway
     */
    @InterfaceAudience.Public
    public Authenticator getAuthenticator() {
        return authenticator;
    }

    /**
     * @exclude
     */
    @InterfaceAudience.Private
    public void databaseClosing() {
        saveLastSequence();
        stop();
        clearDbRef();
    }

    /**
     * If we're in the middle of saving the checkpoint and waiting for a response, by the time the
     * response arrives _db will be nil, so there won't be any way to save the checkpoint locally.
     * To avoid that, pre-emptively save the local checkpoint now.
     *
     * @exclude
     */
    private void clearDbRef() {
        if (savingCheckpoint && lastSequence != null && db != null) {
            if (!db.isOpen()) {
                Log.w(Log.TAG_SYNC, "Not attempting to setLastSequence, db is closed");
            } else {
                db.setLastSequence(lastSequence, remoteCheckpointDocID(), !isPull());
            }
            Log.v(Log.TAG_SYNC, "%s: clearDbRef() setting db to null", this);
            db = null;
        }
    }

    /**
     * @exclude
     */
    @InterfaceAudience.Private
    public String getLastSequence() {
        return lastSequence;
    }

    /**
     * @exclude
     */
    @InterfaceAudience.Private
    public void setLastSequence(String lastSequenceIn) {
        if (lastSequenceIn != null && !lastSequenceIn.equals(lastSequence)) {
            Log.v(Log.TAG_SYNC, "%s: Setting lastSequence to %s from(%s)", this, lastSequenceIn, lastSequence );
            lastSequence = lastSequenceIn;
            if (!lastSequenceChanged) {
                lastSequenceChanged = true;
                workExecutor.schedule(new Runnable() {

                    @Override
                    public void run() {
                        saveLastSequence();
                    }
                }, 2 * 1000, TimeUnit.MILLISECONDS);
            }
        }
    }

    @InterfaceAudience.Private
    /* package */ void addToCompletedChangesCount(int delta) {
        int previousVal = this.completedChangesCount.getAndAdd(delta);
        Log.v(Log.TAG_SYNC, "%s: Incrementing completedChangesCount count from %s by adding %d -> %d", this, previousVal, delta, completedChangesCount.get());
        notifyChangeListeners();
    }

    @InterfaceAudience.Private
    /* package */ void addToChangesCount(int delta) {
        int previousVal = this.changesCount.getAndAdd(delta);
        if (changesCount.get() < 0) {
            Log.w(Log.TAG_SYNC, "Changes count is negative, this could indicate an error");
        }
        Log.v(Log.TAG_SYNC, "%s: Incrementing changesCount count from %s by adding %d -> %d", this, previousVal, delta, changesCount.get());
        notifyChangeListeners();
    }


    /**
     * @exclude
     */
    @InterfaceAudience.Private
    public String getSessionID() {
        return sessionID;
    }

    @InterfaceAudience.Private
    protected void checkSession() {
        // REVIEW : This is not in line with the iOS implementation
        if (getAuthenticator() != null && ((AuthenticatorImpl)getAuthenticator()).usesCookieBasedLogin()) {
            checkSessionAtPath("/_session");
        } else {
            fetchRemoteCheckpointDoc();
        }
    }

    @InterfaceAudience.Private
    protected void checkSessionAtPath(final String sessionPath) {

        Log.v(Log.TAG_SYNC, "%s | %s: checkSessionAtPath() calling asyncTaskStarted()", this, Thread.currentThread());

        asyncTaskStarted();
        sendAsyncRequest("GET", sessionPath, null, new RemoteRequestCompletionBlock() {

            @Override
            public void onCompletion(Object result, Throwable error) {

                try {
                    if (error != null) {
                        // If not at /db/_session, try CouchDB location /_session
                        if (error instanceof HttpResponseException &&
                                ((HttpResponseException) error).getStatusCode() == 404 &&
                                sessionPath.equalsIgnoreCase("/_session")) {

                            checkSessionAtPath("_session");
                            return;
                        }
                        Log.e(Log.TAG_SYNC, this + ": Session check failed", error);
                        setError(error);

                    } else {
                        Map<String, Object> response = (Map<String, Object>) result;
                        Map<String, Object> userCtx = (Map<String, Object>) response.get("userCtx");
                        String username = (String) userCtx.get("name");
                        if (username != null && username.length() > 0) {
                            Log.d(Log.TAG_SYNC, "%s Active session, logged in as %s", this, username);
                            fetchRemoteCheckpointDoc();
                        } else {
                            Log.d(Log.TAG_SYNC, "%s No active session, going to login", this);
                            login();
                        }
                    }

                } finally {
                    Log.v(Log.TAG_SYNC, "%s | %s: checkSessionAtPath() calling asyncTaskFinished()", this, Thread.currentThread());

                    asyncTaskFinished(1);
                }
            }

        });
    }

    /**
     * @exclude
     */
    @InterfaceAudience.Private
    public abstract void beginReplicating();

    @InterfaceAudience.Private
    protected void stopped() {
        Log.v(Log.TAG_SYNC, "%s: STOPPED", this);
        running = false;

        notifyChangeListeners();

        saveLastSequence();

        batcher = null;

        if (db != null) {
            db.getManager().getContext().getNetworkReachabilityManager().removeNetworkReachabilityListener(this);
        }

        clearDbRef();  // db no longer tracks me so it won't notify me when it closes; clear ref now

    }

    @InterfaceAudience.Private
    private void notifyChangeListeners() {
        updateProgress();
        for (ChangeListener listener : changeListeners) {
            ChangeEvent changeEvent = new ChangeEvent(this);
            listener.changed(changeEvent);
        }

    }

    @InterfaceAudience.Private
    protected void login() {
        Map<String, String> loginParameters = ((AuthenticatorImpl)getAuthenticator()).loginParametersForSite(remote);
        if (loginParameters == null) {
            Log.d(Log.TAG_SYNC, "%s: %s has no login parameters, so skipping login", this, getAuthenticator());
            fetchRemoteCheckpointDoc();
            return;
        }

        final String loginPath = ((AuthenticatorImpl)getAuthenticator()).loginPathForSite(remote);

        Log.d(Log.TAG_SYNC, "%s: Doing login with %s at %s", this, getAuthenticator().getClass(), loginPath);

        Log.v(Log.TAG_SYNC, "%s | %s: login() calling asyncTaskStarted()", this, Thread.currentThread());

        asyncTaskStarted();
        sendAsyncRequest("POST", loginPath, loginParameters, new RemoteRequestCompletionBlock() {

            @Override
            public void onCompletion(Object result, Throwable e) {
                try {
                    if (e != null) {
                        Log.d(Log.TAG_SYNC, "%s: Login failed for path: %s", this, loginPath);
                        setError(e);
                    }
                    else {
                        Log.v(Log.TAG_SYNC, "%s: Successfully logged in!", this);
                        fetchRemoteCheckpointDoc();
                    }
                } finally {
                    Log.v(Log.TAG_SYNC, "%s | %s: login() calling asyncTaskFinished()", this, Thread.currentThread());

                    asyncTaskFinished(1);
                }
            }

        });

    }

    /**
     * @exclude
     */
    @InterfaceAudience.Private
    public synchronized void asyncTaskStarted() {
        Log.v(Log.TAG_SYNC, "%s: asyncTaskStarted %d -> %d", this, this.asyncTaskCount, this.asyncTaskCount + 1);
        if (asyncTaskCount++ == 0) {
            Log.v(Log.TAG_SYNC, "%s: asyncTaskStarted() calling updateActive()", this);
            updateActive();
        }
    }

    /**
     * @exclude
     */
    @InterfaceAudience.Private
    public synchronized void asyncTaskFinished(int numTasks) {
        Log.v(Log.TAG_SYNC, "%s: asyncTaskFinished %d -> %d", this, this.asyncTaskCount, this.asyncTaskCount - numTasks);
        this.asyncTaskCount -= numTasks;
        assert(asyncTaskCount >= 0);
        if (asyncTaskCount == 0) {
            Log.v(Log.TAG_SYNC, "%s: asyncTaskFinished() calling updateActive()", this);
            updateActive();
        }
    }

    /**
     * @exclude
     */
    @InterfaceAudience.Private
    public void updateActive() {
        try {
            int batcherCount = 0;
            if (batcher != null) {
                batcherCount = batcher.count();
            } else {
                Log.w(Log.TAG_SYNC, "%s: batcher object is null.", this);
            }
            boolean newActive = batcherCount > 0 || asyncTaskCount > 0;
            Log.d(Log.TAG_SYNC, "%s: updateActive() called.  active: %s, newActive: %s batcherCount: %d, asyncTaskCount: %d", this, active, newActive, batcherCount, asyncTaskCount); 
            if (active != newActive) {
                Log.d(Log.TAG_SYNC, "%s: Progress: set active = %s asyncTaskCount: %d batcherCount: %d", this, newActive, asyncTaskCount, batcherCount);
                active = newActive;
                notifyChangeListeners();

                if (!active) {
                    if (!continuous) {
                        Log.d(Log.TAG_SYNC, "%s since !continuous, calling stopped()", this);
                        stopped();
                    } else if (error != null) /*(revisionsFailed > 0)*/ {
                        Log.d(Log.TAG_SYNC, "%s: Failed to xfer %d revisions, will retry in %d sec",
                                this,
                                revisionsFailed,
                                RETRY_DELAY);
                        cancelPendingRetryIfReady();
                        scheduleRetryIfReady();
                    }

                }

            } else {
                Log.d(Log.TAG_SYNC, "%s: active == newActive.", this); 
            }
        } catch (Exception e) {
            Log.e(Log.TAG_SYNC, "Exception in updateActive()", e);
        } finally {
            Log.d(Log.TAG_SYNC, "%s: exit updateActive()", this);
        }
    }

    /**
     * @exclude
     */
    @InterfaceAudience.Private
    public void addToInbox(RevisionInternal rev) {
        Log.v(Log.TAG_SYNC, "%s: addToInbox() called, rev: %s", this, rev);
        batcher.queueObject(rev);
        Log.v(Log.TAG_SYNC, "%s: addToInbox() calling updateActive()", this);
        updateActive();
    }

    @InterfaceAudience.Private
    protected void processInbox(RevisionList inbox) {

    }

    /**
     * @exclude
     */
    @InterfaceAudience.Private
    public void sendAsyncRequest(String method, String relativePath, Object body, RemoteRequestCompletionBlock onCompletion) {
        try {
            String urlStr = buildRelativeURLString(relativePath);
            URL url = new URL(urlStr);
            sendAsyncRequest(method, url, body, onCompletion);
        } catch (MalformedURLException e) {
            Log.e(Log.TAG_SYNC, "Malformed URL for async request", e);
        }
    }

    @InterfaceAudience.Private
    /* package */ String buildRelativeURLString(String relativePath) {

        // the following code is a band-aid for a system problem in the codebase
        // where it is appending "relative paths" that start with a slash, eg:
        //     http://dotcom/db/ + /relpart == http://dotcom/db/relpart
        // which is not compatible with the way the java url concatonation works.

        String remoteUrlString = remote.toExternalForm();
        if (remoteUrlString.endsWith("/") && relativePath.startsWith("/")) {
            remoteUrlString = remoteUrlString.substring(0, remoteUrlString.length() - 1);
        }
        return remoteUrlString + relativePath;
    }

    /**
     * @exclude
     */
    @InterfaceAudience.Private
    public void sendAsyncRequest(String method, URL url, Object body, final RemoteRequestCompletionBlock onCompletion) {

        final RemoteRequest request = new RemoteRequest(workExecutor, clientFactory, method, url, body, getLocalDatabase(), getHeaders(), onCompletion);

        request.setAuthenticator(getAuthenticator());

        request.setOnPreCompletion(new RemoteRequestCompletionBlock() {
            @Override
            public void onCompletion(Object result, Throwable e) {
                if (serverType == null && result instanceof HttpResponse) {
                    HttpResponse response = (HttpResponse) result;
                    Header serverHeader = response.getFirstHeader("Server");
                    if (serverHeader != null) {
                        String serverVersion = serverHeader.getValue();
                        Log.v(Log.TAG_SYNC, "serverVersion: %s", serverVersion);
                        serverType = serverVersion;
                    }
                }
            }
        });

        request.setOnPostCompletion(new RemoteRequestCompletionBlock() {
            @Override
            public void onCompletion(Object result, Throwable e) {
                requests.remove(request);
            }
        });


        if (remoteRequestExecutor.isTerminated()) {
            String msg = "sendAsyncRequest called, but remoteRequestExecutor has been terminated";
            throw new IllegalStateException(msg);
        }
        Future future = remoteRequestExecutor.submit(request);
        requests.put(request, future);

    }

    /**
     * @exclude
     */
    @InterfaceAudience.Private
    public void sendAsyncMultipartDownloaderRequest(String method, String relativePath, Object body, Database db, RemoteRequestCompletionBlock onCompletion) {
        try {

            String urlStr = buildRelativeURLString(relativePath);
            URL url = new URL(urlStr);

            RemoteMultipartDownloaderRequest request = new RemoteMultipartDownloaderRequest(
                    workExecutor,
                    clientFactory,
                    method,
                    url,
                    body,
                    db,
                    getHeaders(),
                    onCompletion);

            request.setAuthenticator(getAuthenticator());

            remoteRequestExecutor.execute(request);
        } catch (MalformedURLException e) {
            Log.e(Log.TAG_SYNC, "Malformed URL for async request", e);
        }
    }

    /**
     * @exclude
     */
    @InterfaceAudience.Private
    public void sendAsyncMultipartRequest(String method, String relativePath, MultipartEntity multiPartEntity, RemoteRequestCompletionBlock onCompletion) {
        URL url = null;
        try {
            String urlStr = buildRelativeURLString(relativePath);
            url = new URL(urlStr);
        } catch (MalformedURLException e) {
            throw new IllegalArgumentException(e);
        }
        RemoteMultipartRequest request = new RemoteMultipartRequest(
                workExecutor,
                clientFactory,
                method,
                url,
                multiPartEntity,
                getLocalDatabase(),
                getHeaders(),
                onCompletion);

        request.setAuthenticator(getAuthenticator());

        remoteRequestExecutor.execute(request);
    }

    /**
     * CHECKPOINT STORAGE: *
     */

    @InterfaceAudience.Private
    /* package */ void maybeCreateRemoteDB() {
        // Pusher overrides this to implement the .createTarget option
    }

    /**
     * This is the _local document ID stored on the remote server to keep track of state.
     * Its ID is based on the local database ID (the private one, to make the result unguessable)
     * and the remote database's URL.
     *
     * @exclude
     */
    @InterfaceAudience.Private
    public String remoteCheckpointDocID() {

        if (remoteCheckpointDocID != null) {
            return remoteCheckpointDocID;
        } else {

            // TODO: Needs to be consistent with -hasSameSettingsAs: --
            // TODO: If a.remoteCheckpointID == b.remoteCheckpointID then [a hasSameSettingsAs: b]

            if (db == null) {
                return null;
            }

            // canonicalization: make sure it produces the same checkpoint id regardless of
            // ordering of filterparams / docids
            Map<String, Object> filterParamsCanonical = null;
            if (getFilterParams() != null) {
                filterParamsCanonical = new TreeMap<String, Object>(getFilterParams());
            }

            List<String> docIdsSorted = null;
            if (getDocIds() != null) {
                docIdsSorted = new ArrayList<String>(getDocIds());
                Collections.sort(docIdsSorted);
            }

            // use a treemap rather than a dictionary for purposes of canonicalization
            Map<String, Object> spec = new TreeMap<String, Object>();
            spec.put("localUUID", db.privateUUID());
            spec.put("remoteURL", remote.toExternalForm());
            spec.put("push", !isPull());
            spec.put("continuous", isContinuous());
            if (getFilter() != null) {
                spec.put("filter", getFilter());
            }
            if (filterParamsCanonical != null) {
                spec.put("filterParams", filterParamsCanonical);
            }
            if (docIdsSorted != null) {
                spec.put("docids", docIdsSorted);
            }

            byte[] inputBytes = null;
            try {
                inputBytes = db.getManager().getObjectMapper().writeValueAsBytes(spec);
            } catch (IOException e) {
                throw new RuntimeException(e);
            }
            remoteCheckpointDocID = Misc.TDHexSHA1Digest(inputBytes);
            return remoteCheckpointDocID;

        }

    }

    @InterfaceAudience.Private
    private boolean is404(Throwable e) {
        if (e instanceof HttpResponseException) {
            return ((HttpResponseException) e).getStatusCode() == 404;
        }
        return false;
    }

    /**
     * @exclude
     */
    @InterfaceAudience.Private
    public void fetchRemoteCheckpointDoc() {
        lastSequenceChanged = false;
        String checkpointId = remoteCheckpointDocID();
        final String localLastSequence = db.lastSequenceWithCheckpointId(checkpointId);

        Log.v(Log.TAG_SYNC, "%s | %s: fetchRemoteCheckpointDoc() calling asyncTaskStarted()", this, Thread.currentThread());

        asyncTaskStarted();
        sendAsyncRequest("GET", "/_local/" + checkpointId, null, new RemoteRequestCompletionBlock() {

            @Override
            public void onCompletion(Object result, Throwable e) {
                try {

                    if (e != null && !is404(e)) {
                        Log.w(Log.TAG_SYNC, "%s: error getting remote checkpoint", e, this);
                        setError(e);
                    } else {
                        if (e != null && is404(e)) {
                            Log.d(Log.TAG_SYNC, "%s: 404 error getting remote checkpoint %s, calling maybeCreateRemoteDB", this, remoteCheckpointDocID());
                            maybeCreateRemoteDB();
                        }
                        Map<String, Object> response = (Map<String, Object>) result;
                        remoteCheckpoint = response;
                        String remoteLastSequence = null;
                        if (response != null) {
                            remoteLastSequence = (String) response.get("lastSequence");
                        }
                        if (remoteLastSequence != null && remoteLastSequence.equals(localLastSequence)) {
                            lastSequence = localLastSequence;
                            Log.d(Log.TAG_SYNC, "%s: Replicating from lastSequence=%s", this, lastSequence);
                        } else {
                            Log.d(Log.TAG_SYNC, "%s: lastSequence mismatch: I had: %s, remote had: %s", this, localLastSequence, remoteLastSequence);
                        }
                        beginReplicating();
                    }
                } finally {
                    Log.v(Log.TAG_SYNC, "%s | %s: fetchRemoteCheckpointDoc() calling asyncTaskFinished()", this, Thread.currentThread());

                    asyncTaskFinished(1);
                }
            }

        });
    }

    /**
     * @exclude
     */
    @InterfaceAudience.Private
    public void saveLastSequence() {
        if (!lastSequenceChanged) {
            return;
        }
        if (savingCheckpoint) {
            // If a save is already in progress, don't do anything. (The completion block will trigger
            // another save after the first one finishes.)
            overdueForSave = true;
            return;
        }

        lastSequenceChanged = false;
        overdueForSave = false;

        Log.d(Log.TAG_SYNC, "%s: saveLastSequence() called. lastSequence: %s", this, lastSequence);
        final Map<String, Object> body = new HashMap<String, Object>();
        if (remoteCheckpoint != null) {
            body.putAll(remoteCheckpoint);
        }
        body.put("lastSequence", lastSequence);

        String remoteCheckpointDocID = remoteCheckpointDocID();
        if (remoteCheckpointDocID == null) {
            Log.w(Log.TAG_SYNC, "%s: remoteCheckpointDocID is null, aborting saveLastSequence()", this);
            return;
        }

        savingCheckpoint = true;
        final String checkpointID = remoteCheckpointDocID;
        Log.d(Log.TAG_SYNC, "%s: put remote _local document.  checkpointID: %s", this, checkpointID);
        sendAsyncRequest("PUT", "/_local/" + checkpointID, body, new RemoteRequestCompletionBlock() {

            @Override
            public void onCompletion(Object result, Throwable e) {
                savingCheckpoint = false;
                if (e != null) {
                    Log.w(Log.TAG_SYNC, "%s: Unable to save remote checkpoint", e, this);
                }
                if (db == null) {
                    Log.w(Log.TAG_SYNC, "%s: Database is null, ignoring remote checkpoint response", this);
                    return;
                }
                if (!db.isOpen()) {
                    Log.w(Log.TAG_SYNC, "%s: Database is closed, ignoring remote checkpoint response", this);
                    return;
                }
                if (e != null) {
                    // Failed to save checkpoint:
                    switch (getStatusFromError(e)) {
                        case Status.NOT_FOUND:
                            remoteCheckpoint = null;  // doc deleted or db reset
                            overdueForSave = true; // try saving again
                            break;
                        case Status.CONFLICT:
                            refreshRemoteCheckpointDoc();
                            break;
                        default:
                            // TODO: On 401 or 403, and this is a pull, remember that remote
                            // TODo: is read-only & don't attempt to read its checkpoint next time.
                            break;
                    }
                } else {
                    // Saved checkpoint:
                    Map<String, Object> response = (Map<String, Object>) result;
                    body.put("_rev", response.get("rev"));
                    remoteCheckpoint = body;
                    db.setLastSequence(lastSequence, checkpointID, !isPull());
                }
                if (overdueForSave) {
                    saveLastSequence();
                }

            }
        });
    }

    @InterfaceAudience.Public
    public boolean goOffline() {
        if (!online) {
            return false;
        }
        if (db == null) {
            return false;
        }
        db.runAsync(new AsyncTask() {
            @Override
            public void run(Database database) {
                Log.d(Log.TAG_SYNC, "%s: Going offline", this);
                online = false;
                stopRemoteRequests();
                updateProgress();
                notifyChangeListeners();
            }
        });
        return true;
    }

    @InterfaceAudience.Public
    public boolean goOnline() {
        if (online) {
            return false;
        }
        if (db == null) {
            return false;
        }
        db.runAsync(new AsyncTask() {
            @Override
            public void run(Database database) {
                Log.d(Log.TAG_SYNC, "%s: Going online", this);
                online = true;

                if (running) {
                    lastSequence = null;
                    setError(null);
                }

                /*
                Log.d(Log.TAG_SYNC, "%s: Shutting down remoteRequestExecutor", this);
                List<Runnable> tasksAwaitingExecution = remoteRequestExecutor.shutdownNow();
                for (Runnable runnable : tasksAwaitingExecution) {
                    Log.d(Log.TAG_SYNC, "%s: runnable: %s", this, runnable);
                    if (runnable instanceof RemoteRequest) {
                        RemoteRequest remoteRequest = (RemoteRequest) runnable;
                        Log.v(Log.TAG_SYNC, "%s: request awaiting execution: %s underlying req: %s", this, remoteRequest, remoteRequest.getRequest().getURI());
                    }
                }

                boolean succeeded = false;
                try {
                    succeeded = remoteRequestExecutor.awaitTermination(30, TimeUnit.SECONDS);
                } catch (InterruptedException e) {
                    Log.e(Log.TAG_SYNC, "%s: timeout remoteRequestExecutor.awaitTermination", this, e);
                }
                Log.d(Log.TAG_SYNC, "%s: remoteRequestExecutor.awaitTermination succeeded: %s", this, succeeded);
                */

                remoteRequestExecutor = Executors.newCachedThreadPool();
                checkSession();
                notifyChangeListeners();
            }
        });

        return true;
    }

    @InterfaceAudience.Private
    private void stopRemoteRequests() {
        Log.v(Log.TAG_SYNC, "%s: stopRemoteRequests() cancelling: %d requests", this, requests.size());
        for (RemoteRequest request : requests.keySet()) {
<<<<<<< HEAD
            Future future = requests.get(request);
            if (future != null) {
                Log.v(Log.TAG_SYNC, "%s: cancelling future %s for request: %s to: %s isCancelled: %s isDone: %s", this, future, request, request.getRequest().getURI(), future.isCancelled(), future.isDone());
                boolean result = future.cancel(true);
                Log.v(Log.TAG_SYNC, "%s: cancelled future, result: %s", this, result);
            }
=======
>>>>>>> 45dc5835
            Log.v(Log.TAG_SYNC, "%s: aborting request: %s underlying req: %s", this, request, request.getRequest().getURI());
            request.abort();
            Log.v(Log.TAG_SYNC, "%s: aborted request", this);
        }
    }

    @InterfaceAudience.Private
    /* package */ void updateProgress() {
        if (!isRunning()) {
            status = ReplicationStatus.REPLICATION_STOPPED;
        } else if (!online) {
            status = ReplicationStatus.REPLICATION_OFFLINE;
        } else {
            if (active) {
                status = ReplicationStatus.REPLICATION_ACTIVE;
            } else {
                status = ReplicationStatus.REPLICATION_IDLE;
            }
        }
    }

    @InterfaceAudience.Private
    protected void setError(Throwable throwable) {
        // TODO
        /*
        if (error.code == NSURLErrorCancelled && $equal(error.domain, NSURLErrorDomain))
            return;
         */

        if (throwable != error) {
            Log.e(Log.TAG_SYNC, "%s: Progress: set error = %s", this, throwable);
            error = throwable;
            notifyChangeListeners();
        }

    }

    @InterfaceAudience.Private
    protected void revisionFailed() {
        // Remember that some revisions failed to transfer, so we can later retry.
        ++revisionsFailed;
    }


    protected RevisionInternal transformRevision(RevisionInternal rev) {
        if(revisionBodyTransformationBlock != null) {
            try {
                final int generation = rev.getGeneration();
                RevisionInternal xformed = revisionBodyTransformationBlock.invoke(rev);
                if (xformed == null)
                    return null;
                if (xformed != rev) {
                    assert(xformed.getDocId().equals(rev.getDocId()));
                    assert(xformed.getRevId().equals(rev.getRevId()));
                    assert(xformed.getProperties().get("_revisions").equals(rev.getProperties().get("_revisions")));
                    if (xformed.getProperties().get("_attachments") != null) {
                        // Insert 'revpos' properties into any attachments added by the callback:
                        RevisionInternal mx = new RevisionInternal(xformed.getProperties(), db);
                        xformed = mx;
                        mx.mutateAttachments(new CollectionUtils.Functor<Map<String,Object>,Map<String,Object>>() {
                            public Map<String, Object> invoke(Map<String, Object> info) {
                                if (info.get("revpos") != null) {
                                    return info;
                                }
                                if(info.get("data") == null) {
                                    throw new IllegalStateException("Transformer added attachment without adding data");
                                }
                                Map<String,Object> nuInfo = new HashMap<String, Object>(info);
                                nuInfo.put("revpos",generation);
                                return nuInfo;
                            }
                        });
                    }
                    rev = xformed;
                }
            }catch (Exception e) {
                Log.w(Log.TAG_SYNC,"%s: Exception transforming a revision of doc '%s", e, this, rev.getDocId());
            }
        }
        return rev;
    }

    /**
     * Called after a continuous replication has gone idle, but it failed to transfer some revisions
     * and so wants to try again in a minute. Should be overridden by subclasses.
     */
    @InterfaceAudience.Private
    protected void retry() {
        setError(null);
    }

    @InterfaceAudience.Private
    protected void retryIfReady() {
        if (!running) {
            return;
        }
        if (online) {
            Log.d(Log.TAG_SYNC, "%s: RETRYING, to transfer missed revisions", this);
            revisionsFailed = 0;
            cancelPendingRetryIfReady();
            retry();
        } else {
            scheduleRetryIfReady();
        }
    }

    @InterfaceAudience.Private
    protected void cancelPendingRetryIfReady() {
        if (retryIfReadyFuture != null && retryIfReadyFuture.isCancelled() == false) {
            retryIfReadyFuture.cancel(true);
        }
    }

    @InterfaceAudience.Private
    protected void scheduleRetryIfReady() {
        retryIfReadyFuture = workExecutor.schedule(new Runnable() {
            @Override
            public void run() {
                retryIfReady();
            }
        }, RETRY_DELAY, TimeUnit.SECONDS);
    }

    @InterfaceAudience.Private
    private int getStatusFromError(Throwable t) {
        if (t instanceof CouchbaseLiteException) {
            CouchbaseLiteException couchbaseLiteException = (CouchbaseLiteException) t;
            return couchbaseLiteException.getCBLStatus().getCode();
        }
        return Status.UNKNOWN;
    }

    /**
     * Variant of -fetchRemoveCheckpointDoc that's used while replication is running, to reload the
     * checkpoint to get its current revision number, if there was an error saving it.
     */
    @InterfaceAudience.Private
    private void refreshRemoteCheckpointDoc() {
        Log.d(Log.TAG_SYNC, "%s: Refreshing remote checkpoint to get its _rev...", this);
        savingCheckpoint = true;
        Log.v(Log.TAG_SYNC, "%s | %s: refreshRemoteCheckpointDoc() calling asyncTaskStarted()", this, Thread.currentThread());
        asyncTaskStarted();
        sendAsyncRequest("GET", "/_local/" + remoteCheckpointDocID(), null, new RemoteRequestCompletionBlock() {

            @Override
            public void onCompletion(Object result, Throwable e) {
                try {
                    if (db == null) {
                        Log.w(Log.TAG_SYNC, "%s: db == null while refreshing remote checkpoint.  aborting", this);
                        return;
                    }
                    savingCheckpoint = false;
                    if (e != null && getStatusFromError(e) != Status.NOT_FOUND) {
                        Log.e(Log.TAG_SYNC, "%s: Error refreshing remote checkpoint", e, this);
                    } else {
                        Log.d(Log.TAG_SYNC, "%s: Refreshed remote checkpoint: %s", this, result);
                        remoteCheckpoint = (Map<String, Object>) result;
                        lastSequenceChanged = true;
                        saveLastSequence();  // try saving again
                    }
                } finally {
                    Log.v(Log.TAG_SYNC, "%s | %s: refreshRemoteCheckpointDoc() calling asyncTaskFinished()", this, Thread.currentThread());

                    asyncTaskFinished(1);
                }
            }
        });

    }

    @InterfaceAudience.Private
    protected Status statusFromBulkDocsResponseItem(Map<String, Object> item) {

        try {
            if (!item.containsKey("error")) {
                return new Status(Status.OK);
            }
            String errorStr = (String) item.get("error");
            if (errorStr == null || errorStr.isEmpty()) {
                return new Status(Status.OK);
            }

            // 'status' property is nonstandard; TouchDB returns it, others don't.
            String statusString = (String) item.get("status");
            int status = Integer.parseInt(statusString);
            if (status >= 400) {
                return new Status(status);
            }
            // If no 'status' present, interpret magic hardcoded CouchDB error strings:
            if (errorStr.equalsIgnoreCase("unauthorized")) {
                return new Status(Status.UNAUTHORIZED);
            } else if (errorStr.equalsIgnoreCase("forbidden")) {
                return new Status(Status.FORBIDDEN);
            } else if (errorStr.equalsIgnoreCase("conflict")) {
                return new Status(Status.CONFLICT);
            } else {
                return new Status(Status.UPSTREAM_ERROR);
            }

        } catch (Exception e) {
            Log.e(Database.TAG, "Exception getting status from " + item, e);
        }
        return new Status(Status.OK);


    }

    @Override
    @InterfaceAudience.Private
    public void networkReachable() {
        goOnline();
    }

    @Override
    @InterfaceAudience.Private
    public void networkUnreachable() {
        goOffline();
    }

    @InterfaceAudience.Private
    /* package */ boolean serverIsSyncGatewayVersion(String minVersion) {
        String prefix = "Couchbase Sync Gateway/";
        if (serverType == null) {
            return false;
        } else {
            if (serverType.startsWith(prefix)) {
                String versionString = serverType.substring(prefix.length());
                return versionString.compareTo(minVersion) >= 0;
            }

        }
        return false;
    }

    @InterfaceAudience.Private
    /* package */ void setServerType(String serverType) {
        this.serverType = serverType;
    }

    @InterfaceAudience.Private
    /* package */ HttpClientFactory getClientFactory() {
        return clientFactory;
    }
}<|MERGE_RESOLUTION|>--- conflicted
+++ resolved
@@ -1391,15 +1391,6 @@
     private void stopRemoteRequests() {
         Log.v(Log.TAG_SYNC, "%s: stopRemoteRequests() cancelling: %d requests", this, requests.size());
         for (RemoteRequest request : requests.keySet()) {
-<<<<<<< HEAD
-            Future future = requests.get(request);
-            if (future != null) {
-                Log.v(Log.TAG_SYNC, "%s: cancelling future %s for request: %s to: %s isCancelled: %s isDone: %s", this, future, request, request.getRequest().getURI(), future.isCancelled(), future.isDone());
-                boolean result = future.cancel(true);
-                Log.v(Log.TAG_SYNC, "%s: cancelled future, result: %s", this, result);
-            }
-=======
->>>>>>> 45dc5835
             Log.v(Log.TAG_SYNC, "%s: aborting request: %s underlying req: %s", this, request, request.getRequest().getURI());
             request.abort();
             Log.v(Log.TAG_SYNC, "%s: aborted request", this);
